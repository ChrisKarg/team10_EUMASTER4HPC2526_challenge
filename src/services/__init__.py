--- conflicted
+++ resolved
@@ -40,11 +40,8 @@
 
 # Import specific implementations (this triggers registration)
 from .ollama import OllamaService, OllamaClient
-<<<<<<< HEAD
 from .prometheus import PrometheusService
-=======
 from .chroma import ChromaService, ChromaClient
->>>>>>> 9b1f42d8
 
 # Make key classes available at package level
 __all__ = [
@@ -54,12 +51,9 @@
     'JobFactory',
     'OllamaService',
     'OllamaClient',
-<<<<<<< HEAD
-    'PrometheusService'
-=======
+    'PrometheusService',
     'ChromaService',
     'ChromaClient'
->>>>>>> 9b1f42d8
 ]
 
 # Verify registrations happened
