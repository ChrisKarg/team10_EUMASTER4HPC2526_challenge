--- conflicted
+++ resolved
@@ -42,11 +42,8 @@
 from .ollama import OllamaService, OllamaClient
 from .prometheus import PrometheusService
 from .chroma import ChromaService, ChromaClient
-<<<<<<< HEAD
 from .mysql import MySQLService, MySQLClient
-=======
 from .redis import RedisService, RedisClient
->>>>>>> 72c21134
 
 # Make key classes available at package level
 __all__ = [
@@ -59,13 +56,10 @@
     'PrometheusService',
     'ChromaService',
     'ChromaClient',
-<<<<<<< HEAD
     'MySQLService',
-    'MySQLClient'
-=======
+    'MySQLClient',
     'RedisService',
     'RedisClient'
->>>>>>> 72c21134
 ]
 
 # Verify registrations happened
